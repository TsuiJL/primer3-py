--- conflicted
+++ resolved
@@ -524,15 +524,10 @@
      */
 
     seq_args                *sa;
-<<<<<<< HEAD
-    PyObject                *p_obj;
-    int                     i, *arr_len=NULL, *seq_qual_len=NULL;
-=======
     PyObject                *p_obj, *p_obj2, *p_obj3, *p_obj4;
     int                     i, j, *arr_len=NULL;
     int                     len1, len2;
     int                     *seq_qual_len=NULL, *overlap_junction_len=NULL;
->>>>>>> 4be0a600
 
     if (!(sa = create_seq_arg())) {
         PyErr_SetString(PyExc_IOError, "Could not allocate memory for seq_args");
@@ -548,44 +543,44 @@
         sa->n_quality = *arr_len;
     }
     if (DICT_GET_OBJ(p_obj, sa_dict, "SEQUENCE_PRIMER_PAIR_OK_REGION_LIST")){
-        if ((p_obj2 = PySequence_Fast(p_obj, "Value of 'SEQUENCE_PRIMER_PAIR_OK_REGION_LIST' " 
-                                   "must support the seqeunce protocol.")) == NULL){                          
-            return NULL;}                                                  
-        sa->ok_regions.count = 0;                                                       
-        sa->ok_regions.any_pair = 0;                                                      
-        sa->ok_regions.any_left = sa->ok_regions.any_right = 0;                                   
-        len1 = (int)PySequence_Fast_GET_SIZE(p_obj2);  
-        for (i = 0; i < len1; i++) {   
+        if ((p_obj2 = PySequence_Fast(p_obj, "Value of 'SEQUENCE_PRIMER_PAIR_OK_REGION_LIST' "
+                                   "must support the seqeunce protocol.")) == NULL){
+            return NULL;}
+        sa->ok_regions.count = 0;
+        sa->ok_regions.any_pair = 0;
+        sa->ok_regions.any_left = sa->ok_regions.any_right = 0;
+        len1 = (int)PySequence_Fast_GET_SIZE(p_obj2);
+        for (i = 0; i < len1; i++) {
             p_obj3 = PySequence_Fast_GET_ITEM(p_obj, (Py_ssize_t)i);
             if ((p_obj4 = PySequence_Fast(p_obj3, "'SEQUENCE_PRIMER_PAIR_OK_REGION_LIST' must support "
                                                   "the sequence protocol and be comprised of items "
                                                   "that support the sequence protocol (e.g., it must be "
                                                   "a list of lists, tuple of tuples or some combination "
-                                                  "of the two).")) == NULL){                          
+                                                  "of the two).")) == NULL){
                 return NULL;
-            } 
-            len2 = (int)PySequence_Fast_GET_SIZE(p_obj4);              
-            if (!len2 == 4) {                                                   
-                PyErr_Format(PyExc_TypeError, "Sub-list/tuple #%d of " 
+            }
+            len2 = (int)PySequence_Fast_GET_SIZE(p_obj4);
+            if (!len2 == 4) {
+                PyErr_Format(PyExc_TypeError, "Sub-list/tuple #%d of "
                              "'SEQUENCE_PRIMER_PAIR_OK_REGION_LIST' must "
-                             "of length 4", i);  
-                return NULL;                                                      
-            }                                                                      
-            for (j = 0; j < 4; j++) { 
+                             "of length 4", i);
+                return NULL;
+            }
+            for (j = 0; j < 4; j++) {
                 if (!PyLong_Check(PySequence_Fast_GET_ITEM(p_obj4, (Py_ssize_t)j))) {
-                    PyErr_Format(PyExc_TypeError, "Object #%d of sub-list/tuple %d" 
+                    PyErr_Format(PyExc_TypeError, "Object #%d of sub-list/tuple %d"
                          "'SEQUENCE_PRIMER_PAIR_OK_REGION_LIST' must "
-                         "be an integer or long", j, i);  
+                         "be an integer or long", j, i);
                     return NULL;
-                }        
-            }                     
-            p3_add_to_2_interval_array(&sa->ok_regions,                                   
-                   (int)PyLong_AsLong(PySequence_Fast_GET_ITEM(p_obj4, (Py_ssize_t)0)),              
-                   (int)PyLong_AsLong(PySequence_Fast_GET_ITEM(p_obj4, (Py_ssize_t)1)),            
-                   (int)PyLong_AsLong(PySequence_Fast_GET_ITEM(p_obj4, (Py_ssize_t)2)),            
-                   (int)PyLong_AsLong(PySequence_Fast_GET_ITEM(p_obj4, (Py_ssize_t)3)));             
-        }  
-    }                
+                }
+            }
+            p3_add_to_2_interval_array(&sa->ok_regions,
+                   (int)PyLong_AsLong(PySequence_Fast_GET_ITEM(p_obj4, (Py_ssize_t)0)),
+                   (int)PyLong_AsLong(PySequence_Fast_GET_ITEM(p_obj4, (Py_ssize_t)1)),
+                   (int)PyLong_AsLong(PySequence_Fast_GET_ITEM(p_obj4, (Py_ssize_t)2)),
+                   (int)PyLong_AsLong(PySequence_Fast_GET_ITEM(p_obj4, (Py_ssize_t)3)));
+        }
+    }
     DICT_GET_AND_COPY_TO_INTERVAL_ARRAY(p_obj, sa_dict, "SEQUENCE_TARGET", sa->tar2);
     DICT_GET_AND_COPY_TO_INTERVAL_ARRAY(p_obj, sa_dict, "SEQUENCE_EXCLUDED_REGION", sa->excl2);
     DICT_GET_AND_COPY_TO_INTERVAL_ARRAY(p_obj, sa_dict, "SEQUENCE_INTERNAL_EXCLUDED_REGION", sa->excl_internal2);
